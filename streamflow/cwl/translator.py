--- conflicted
+++ resolved
@@ -810,16 +810,7 @@
                 return _percolate_port(port, *args)
 
 
-<<<<<<< HEAD
 def _process_docker_image(docker_requirement: MutableMapping[str, Any]) -> str:
-=======
-def _process_docker_requirement(name: str,
-                                workflow: Workflow,
-                                target: Target,
-                                context: MutableMapping[str, Any],
-                                docker_requirement: MutableMapping[str, Any],
-                                network_access: bool) -> Target:
->>>>>>> ff5b6411
     # Retrieve image
     if 'dockerPull' in docker_requirement:
         image_name = docker_requirement['dockerPull']
@@ -831,7 +822,8 @@
     return image_name
 
 
-def _process_docker_requirement(target: Target,
+def _process_docker_requirement(name: str,
+                                target: Target,
                                 context: MutableMapping[str, Any],
                                 docker_requirement: MutableMapping[str, Any],
                                 network_access: bool) -> Target:
@@ -1216,7 +1208,6 @@
             if target.deployment.name == LOCAL_LOCATION:
                 target = _process_docker_requirement(
                     name=posixpath.join(name_prefix, 'docker-requirement'),
-                    workflow=workflow,
                     target=target,
                     context=context,
                     docker_requirement=requirements['DockerRequirement'],
