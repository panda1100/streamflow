--- conflicted
+++ resolved
@@ -1,13 +1,10 @@
 from __future__ import annotations
 
-<<<<<<< HEAD
-from typing import TYPE_CHECKING, MutableSequence, Set, MutableMapping
-=======
+
 import asyncio
 import urllib.parse
 from enum import auto, Enum
 from typing import MutableSequence, Set, cast, Union, MutableMapping, Optional, Any
->>>>>>> 3de01f2e
 
 import cwltool.expression
 from cwltool.utils import CONTENT_LIMIT
