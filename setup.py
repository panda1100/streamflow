--- conflicted
+++ resolved
@@ -39,11 +39,7 @@
     long_description_content_type="text/markdown",
     install_requires=[
         "aiohttp",
-<<<<<<< HEAD
-        "antlr4-python3-runtime<4.10",
-=======
         "antlr4-python3-runtime>=4.10",
->>>>>>> 3de01f2e
         "asyncssh",
         "bcrypt",
         "cachetools",
@@ -51,11 +47,7 @@
         "Jinja2",
         "jsonref",
         "jsonschema",
-<<<<<<< HEAD
-        "kubernetes_asyncio>=22.6.2",
-=======
         "kubernetes_asyncio>=22.6.3",
->>>>>>> 3de01f2e
         "pandas"
     ],
     extras_require={
